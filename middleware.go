--- conflicted
+++ resolved
@@ -14,11 +14,8 @@
 
 type MiddlewareOptions struct {
 	Router                        routers.Router
-<<<<<<< HEAD
 	ValidationOptions             *openapi3filter.Options
-=======
 	ReportFindRouteError          func(w http.ResponseWriter, r *http.Request, err error)
->>>>>>> dc630faf
 	ReportRequestValidationError  func(w http.ResponseWriter, r *http.Request, err error)
 	ReportResponseValidationError func(w http.ResponseWriter, r *http.Request, err error)
 }
@@ -64,16 +61,11 @@
 			ctx := r.Context()
 			irw := newBufferingResponseWriter(w)
 			next.ServeHTTP(irw, r)
-<<<<<<< HEAD
 			ri, err := buildRequestValidationInputFromRequest(options.Router, r, options.ValidationOptions)
-			if err != nil {
-=======
-			ri, err := buildRequestValidationInputFromRequest(options.Router, r)
 			if frErr, ok := err.(*findRouteErr); ok {
 				options.reportFindRouteError(w, r, frErr.Unwrap())
 				return
 			} else if err != nil {
->>>>>>> dc630faf
 				respondErrorJSON(w, http.StatusInternalServerError, err)
 				return
 			}
@@ -101,16 +93,11 @@
 func WithRequestValidation(options MiddlewareOptions) middleware {
 	return func(next http.Handler) http.Handler {
 		return http.HandlerFunc(func(w http.ResponseWriter, r *http.Request) {
-<<<<<<< HEAD
 			input, err := buildRequestValidationInputFromRequest(options.Router, r, options.ValidationOptions)
-			if err != nil {
-=======
-			input, err := buildRequestValidationInputFromRequest(options.Router, r)
 			if frErr, ok := err.(*findRouteErr); ok {
 				options.reportFindRouteError(w, r, frErr.Unwrap())
 				return
 			} else if err != nil {
->>>>>>> dc630faf
 				respondErrorJSON(w, http.StatusInternalServerError, err)
 				return
 			}
@@ -124,9 +111,6 @@
 	}
 }
 
-<<<<<<< HEAD
-func buildRequestValidationInputFromRequest(router routers.Router, r *http.Request, options *openapi3filter.Options) (*openapi3filter.RequestValidationInput, error) {
-=======
 type findRouteErr struct {
 	err error
 }
@@ -139,8 +123,7 @@
 	return e.err.Error()
 }
 
-func buildRequestValidationInputFromRequest(router routers.Router, r *http.Request) (*openapi3filter.RequestValidationInput, error) {
->>>>>>> dc630faf
+func buildRequestValidationInputFromRequest(router routers.Router, r *http.Request, options *openapi3filter.Options) (*openapi3filter.RequestValidationInput, error) {
 	route, pathParams, err := router.FindRoute(r)
 	if err != nil {
 		return nil, &findRouteErr{err: err}
